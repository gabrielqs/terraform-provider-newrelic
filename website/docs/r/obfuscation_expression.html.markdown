--- conflicted
+++ resolved
@@ -29,11 +29,7 @@
 * `account_id` - (Optional) The account id associated with the obfuscation expression.
 * `description` - (Optional) Description of expression.
 * `name` - (Required) Name of expression.
-<<<<<<< HEAD
-* `regex` - (Required) Regex of expression.
-=======
 * `regex` - (Required) Regex of expression. Must be wrapped in parentheses, e.g. (regex.*).
->>>>>>> 64ce13fc
 
 ## Attributes Reference
 
