--- conflicted
+++ resolved
@@ -1,7 +1,7 @@
 ---
-layout: "newrelic"
-page_title: "Provider: New Relic"
-sidebar_current: "docs-newrelic-index"
+layout: 'newrelic'
+page_title: 'Provider: New Relic'
+sidebar_current: 'docs-newrelic-index'
 description: |-
   New Relic offers a performance management solution enabling developers to
   diagnose and fix application performance problems in real time.
@@ -68,13 +68,8 @@
 
 The following arguments are supported:
 
-<<<<<<< HEAD
-* `api_key` - (Required) Your New Relic API key. Can also use `NEWRELIC_API_KEY` environment variable.
-* `api_url` - (Optional) Possibility to change the API url (default is https://api.newrelic.com/v2). This is for instance relevant if the New Relic account is in the EU. The API url must then be set to https://api.eu.newrelic.com/v2. Can also use `NEWRELIC_API_URL` environment variable.
-* `infra_api_url` - (Optional) Possibility to change the Infra API url (default is https://infra-api.newrelic.com/v2). This is for instance relevant if the New Relic account is in the EU. The Infra API url must then be set to https://infra-api.eu.newrelic.com/v2. Can also use `NEWRELIC_INFRA_API_URL` environment variable.
-=======
-* `api_key` - (Required) Your New Relic API key.
-* `insecure_skip_verify` - (Optional) Trust self-signed SSL certificates. If omitted, the `NEWRELIC_API_SKIP_VERIFY` environment variable is used.
-* `cacert_file` - (Optional) A path to a PEM-encoded certificate authority used to verify the remote agent's certificate. The `NEWRELIC_API_CACERT` environment variable can also be used.
-* `api_key` - (Required) Your New Relic API key. Can also use `NEWRELIC_API_KEY` environment variable.
->>>>>>> b7718bef
+- `api_key` - (Required) Your New Relic API key. Can also use `NEWRELIC_API_KEY` environment variable.
+- `api_url` - (Optional) Possibility to change the API url (default is https://api.newrelic.com/v2). This is for instance relevant if the New Relic account is in the EU. The API url must then be set to https://api.eu.newrelic.com/v2. Can also use `NEWRELIC_API_URL` environment variable.
+- `infra_api_url` - (Optional) Possibility to change the Infra API url (default is https://infra-api.newrelic.com/v2). This is for instance relevant if the New Relic account is in the EU. The Infra API url must then be set to https://infra-api.eu.newrelic.com/v2. Can also use `NEWRELIC_INFRA_API_URL` environment variable.
+- `insecure_skip_verify` - (Optional) Trust self-signed SSL certificates. If omitted, the `NEWRELIC_API_SKIP_VERIFY` environment variable is used.
+- `cacert_file` - (Optional) A path to a PEM-encoded certificate authority used to verify the remote agent's certificate. The `NEWRELIC_API_CACERT` environment variable can also be used.