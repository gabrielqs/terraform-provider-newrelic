package newrelic

import (
	"fmt"
	"log"
	"strconv"

	"github.com/hashicorp/terraform-plugin-sdk/v2/helper/schema"
	"github.com/hashicorp/terraform-plugin-sdk/v2/helper/validation"
	"github.com/hashicorp/terraform-plugin-sdk/v2/meta"
)

var (
	// ProviderVersion is set during the release process to the
	// release version of the binary via `-ldflags`. This is technically
	// set in main.go which sets the variable below.
	//
	// Note: This is a temporary workaround until we figure out why the original way
	// no longer works.
	ProviderVersion = "dev"
)

// TerraformProviderProductUserAgent string used to identify this provider in User Agent requests
const TerraformProviderProductUserAgent = "terraform-provider-newrelic"

const (
	insightsInsertURL = "https://insights-collector.newrelic.com/v1/accounts"
	insightsQueryURL  = "https://insights-api.newrelic.com/v1/accounts"
)

// Provider represents a resource provider in Terraform
func Provider() *schema.Provider {
	deprecationMsgBaseURLs := "New Relic internal use only. API URLs are now configured based on the configured region."

	provider := &schema.Provider{
		Schema: map[string]*schema.Schema{
			"account_id": {
				Type:        schema.TypeInt,
				Required:    true,
				DefaultFunc: schema.EnvDefaultFunc("NEW_RELIC_ACCOUNT_ID", nil),
				Sensitive:   true,
			},
			"api_key": {
				Type:        schema.TypeString,
				Optional:    true,
				DefaultFunc: schema.EnvDefaultFunc("NEW_RELIC_API_KEY", nil),
				Sensitive:   true,
			},
			"admin_api_key": {
				Type:        schema.TypeString,
				Optional:    true,
				DefaultFunc: schema.EnvDefaultFunc("NEW_RELIC_ADMIN_API_KEY", nil),
				Sensitive:   true,
			},
			"region": {
				Type:         schema.TypeString,
				Required:     true,
				DefaultFunc:  schema.EnvDefaultFunc("NEW_RELIC_REGION", "US"),
				Description:  "The data center for which your New Relic account is configured. Only one region per provider block is permitted.",
				ValidateFunc: validation.StringInSlice([]string{"US", "EU", "Staging"}, true),
			},
			// New Relic internal use only
			"api_url": {
				Deprecated:  deprecationMsgBaseURLs,
				Type:        schema.TypeString,
				Optional:    true,
				DefaultFunc: schema.EnvDefaultFunc("NEW_RELIC_API_URL", nil),
			},
			// New Relic internal use only
			"synthetics_api_url": {
				Deprecated:  deprecationMsgBaseURLs,
				Type:        schema.TypeString,
				Optional:    true,
				DefaultFunc: schema.EnvDefaultFunc("NEW_RELIC_SYNTHETICS_API_URL", nil),
			},
			// New Relic internal use only
			"infrastructure_api_url": {
				Deprecated:  deprecationMsgBaseURLs,
				Type:        schema.TypeString,
				Optional:    true,
				DefaultFunc: schema.EnvDefaultFunc("NEW_RELIC_INFRASTRUCTURE_API_URL", nil),
			},
			// New Relic internal use only
			"nerdgraph_api_url": {
				Deprecated:  deprecationMsgBaseURLs,
				Type:        schema.TypeString,
				Optional:    true,
				DefaultFunc: schema.EnvDefaultFunc("NEW_RELIC_NERDGRAPH_API_URL", nil),
			},
			"insights_insert_key": {
				Type:        schema.TypeString,
				Optional:    true,
				DefaultFunc: schema.EnvDefaultFunc("NEW_RELIC_INSIGHTS_INSERT_KEY", nil),
				Sensitive:   true,
			},
			"insights_insert_url": {
				Type:        schema.TypeString,
				Optional:    true,
				DefaultFunc: schema.EnvDefaultFunc("NEW_RELIC_INSIGHTS_INSERT_URL", insightsInsertURL),
			},
			"insights_query_url": {
				Type:        schema.TypeString,
				Optional:    true,
				DefaultFunc: schema.EnvDefaultFunc("NEW_RELIC_INSIGHTS_QUERY_URL", insightsQueryURL),
			},
			"insecure_skip_verify": {
				Type:        schema.TypeBool,
				Optional:    true,
				DefaultFunc: schema.EnvDefaultFunc("NEW_RELIC_API_SKIP_VERIFY", false),
			},
			"cacert_file": {
				Type:        schema.TypeString,
				Optional:    true,
				DefaultFunc: schema.EnvDefaultFunc("NEW_RELIC_API_CACERT", ""),
			},
		},

		DataSourcesMap: map[string]*schema.Resource{
			"newrelic_account":                      dataSourceNewRelicAccount(),
			"newrelic_alert_channel":                dataSourceNewRelicAlertChannel(),
			"newrelic_alert_policy":                 dataSourceNewRelicAlertPolicy(),
			"newrelic_application":                  dataSourceNewRelicApplication(),
			"newrelic_cloud_account":                dataSourceNewRelicCloudAccount(),
			"newrelic_entity":                       dataSourceNewRelicEntity(),
			"newrelic_key_transaction":              dataSourceNewRelicKeyTransaction(),
			"newrelic_plugin":                       dataSourceNewRelicPlugin(),
			"newrelic_plugin_component":             dataSourceNewRelicPluginComponent(),
			"newrelic_synthetics_monitor":           dataSourceNewRelicSyntheticsMonitor(),
			"newrelic_synthetics_monitor_location":  dataSourceNewRelicSyntheticsMonitorLocation(),
			"newrelic_synthetics_secure_credential": dataSourceNewRelicSyntheticsSecureCredential(),
		},

		ResourcesMap: map[string]*schema.Resource{
			"newrelic_alert_channel":                            resourceNewRelicAlertChannel(),
			"newrelic_alert_condition":                          resourceNewRelicAlertCondition(),
			"newrelic_alert_muting_rule":                        resourceNewRelicAlertMutingRule(),
			"newrelic_alert_policy":                             resourceNewRelicAlertPolicy(),
			"newrelic_alert_policy_channel":                     resourceNewRelicAlertPolicyChannel(),
			"newrelic_api_access_key":                           resourceNewRelicAPIAccessKey(),
			"newrelic_application_settings":                     resourceNewRelicApplicationSettings(),
			"newrelic_cloud_aws_govcloud_link_account":          resourceNewRelicAwsGovCloudLinkAccount(),
			"newrelic_cloud_aws_govcloud_integrations":          resourceNewRelicAwsGovCloudIntegrations(),
			"newrelic_cloud_aws_integrations":                   resourceNewRelicCloudAwsIntegrations(),
			"newrelic_cloud_aws_link_account":                   resourceNewRelicCloudAwsAccountLinkAccount(),
			"newrelic_cloud_azure_link_account":                 resourceNewRelicCloudAzureLinkAccount(),
			"newrelic_cloud_azure_integrations":                 resourceNewRelicCloudAzureIntegrations(),
			"newrelic_cloud_gcp_integrations":                   resourceNewrelicCloudGcpIntegrations(),
			"newrelic_cloud_gcp_link_account":                   resourceNewRelicCloudGcpLinkAccount(),
			"newrelic_dashboard":                                resourceNewRelicDashboard(),
			"newrelic_entity_tags":                              resourceNewRelicEntityTags(),
			"newrelic_events_to_metrics_rule":                   resourceNewRelicEventsToMetricsRule(),
			"newrelic_infra_alert_condition":                    resourceNewRelicInfraAlertCondition(),
			"newrelic_insights_event":                           resourceNewRelicInsightsEvent(),
<<<<<<< HEAD
			"newrelic_notification_channel":                     resourceNewRelicNotificationChannel(),
=======
			"newrelic_notification_destination":                 resourceNewRelicNotificationDestination(),
>>>>>>> ffebc6c0
			"newrelic_nrql_alert_condition":                     resourceNewRelicNrqlAlertCondition(),
			"newrelic_nrql_drop_rule":                           resourceNewRelicNRQLDropRule(),
			"newrelic_one_dashboard":                            resourceNewRelicOneDashboard(),
			"newrelic_one_dashboard_raw":                        resourceNewRelicOneDashboardRaw(),
			"newrelic_plugins_alert_condition":                  resourceNewRelicPluginsAlertCondition(),
			"newrelic_service_level":                            resourceNewRelicServiceLevel(),
			"newrelic_synthetics_alert_condition":               resourceNewRelicSyntheticsAlertCondition(),
			"newrelic_synthetics_monitor":                       resourceNewRelicSyntheticsMonitor(),
			"newrelic_synthetics_monitor_script":                resourceNewRelicSyntheticsMonitorScript(),
			"newrelic_synthetics_multilocation_alert_condition": resourceNewRelicSyntheticsMultiLocationAlertCondition(),
			"newrelic_synthetics_secure_credential":             resourceNewRelicSyntheticsSecureCredential(),
			"newrelic_workload":                                 resourceNewRelicWorkload(),
		},
	}

	provider.ConfigureFunc = func(d *schema.ResourceData) (interface{}, error) {
		terraformVersion := provider.TerraformVersion
		if terraformVersion == "" {
			// Catch for versions < 0.12
			terraformVersion = "0.11+compatible"
		}
		return providerConfigure(d, terraformVersion)
	}

	return provider
}

func providerConfigure(data *schema.ResourceData, terraformVersion string) (interface{}, error) {
	adminAPIKey := data.Get("admin_api_key").(string)
	personalAPIKey := data.Get("api_key").(string)
	terraformUA := fmt.Sprintf("HashiCorp Terraform/%s (+https://www.terraform.io) Terraform Plugin SDK/%s", terraformVersion, meta.SDKVersionString())
	userAgent := fmt.Sprintf("%s %s/%s", terraformUA, TerraformProviderProductUserAgent, ProviderVersion)
	accountID := data.Get("account_id").(int)

	log.Printf("[INFO] UserAgent: %s", userAgent)

	cfg := Config{
		AdminAPIKey:          adminAPIKey,
		PersonalAPIKey:       personalAPIKey,
		Region:               data.Get("region").(string),
		APIURL:               data.Get("api_url").(string),
		SyntheticsAPIURL:     data.Get("synthetics_api_url").(string),
		NerdGraphAPIURL:      data.Get("nerdgraph_api_url").(string),
		InfrastructureAPIURL: getInfraAPIURL(data),
		userAgent:            userAgent,
		InsecureSkipVerify:   data.Get("insecure_skip_verify").(bool),
		CACertFile:           data.Get("cacert_file").(string),
	}
	log.Println("[INFO] Initializing newrelic-client-go")

	client, err := cfg.Client()
	if err != nil {
		return nil, fmt.Errorf("error initializing newrelic-client-go: %w", err)
	}

	insightsInsertConfig := Config{
		InsightsAccountID: strconv.Itoa(accountID),
		InsightsInsertKey: data.Get("insights_insert_key").(string),
		InsightsInsertURL: data.Get("insights_insert_url").(string),
	}
	clientInsightsInsert, err := insightsInsertConfig.ClientInsightsInsert()
	if err != nil {
		return nil, fmt.Errorf("error initializing New Relic Insights insert client: %w", err)
	}

	providerConfig := ProviderConfig{
		NewClient:            client,
		InsightsInsertClient: clientInsightsInsert,
		PersonalAPIKey:       personalAPIKey,
		AccountID:            accountID,
	}

	return &providerConfig, nil
}

func getInfraAPIURL(data *schema.ResourceData) string {
	newURL, newURLOk := data.GetOk("infrastructure_api_url")

	if newURLOk {
		return newURL.(string)
	}

	return ""
}<|MERGE_RESOLUTION|>--- conflicted
+++ resolved
@@ -151,11 +151,8 @@
 			"newrelic_events_to_metrics_rule":                   resourceNewRelicEventsToMetricsRule(),
 			"newrelic_infra_alert_condition":                    resourceNewRelicInfraAlertCondition(),
 			"newrelic_insights_event":                           resourceNewRelicInsightsEvent(),
-<<<<<<< HEAD
 			"newrelic_notification_channel":                     resourceNewRelicNotificationChannel(),
-=======
 			"newrelic_notification_destination":                 resourceNewRelicNotificationDestination(),
->>>>>>> ffebc6c0
 			"newrelic_nrql_alert_condition":                     resourceNewRelicNrqlAlertCondition(),
 			"newrelic_nrql_drop_rule":                           resourceNewRelicNRQLDropRule(),
 			"newrelic_one_dashboard":                            resourceNewRelicOneDashboard(),
