--- conflicted
+++ resolved
@@ -123,12 +123,6 @@
 			"newrelic_cloud_account":                dataSourceNewRelicCloudAccount(),
 			"newrelic_entity":                       dataSourceNewRelicEntity(),
 			"newrelic_key_transaction":              dataSourceNewRelicKeyTransaction(),
-<<<<<<< HEAD
-			"newrelic_plugin":                       dataSourceNewRelicPlugin(),
-			"newrelic_plugin_component":             dataSourceNewRelicPluginComponent(),
-=======
-			"newrelic_synthetics_monitor":           dataSourceNewRelicSyntheticsMonitor(),
->>>>>>> 83fc0a10
 			"newrelic_synthetics_monitor_location":  dataSourceNewRelicSyntheticsMonitorLocation(),
 			"newrelic_synthetics_secure_credential": dataSourceNewRelicSyntheticsSecureCredential(),
 		},
