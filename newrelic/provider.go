package newrelic

import (
	"fmt"
	"log"
	"strconv"

	"github.com/hashicorp/terraform-plugin-sdk/v2/helper/schema"
	"github.com/hashicorp/terraform-plugin-sdk/v2/helper/validation"
	"github.com/hashicorp/terraform-plugin-sdk/v2/meta"
)

var (
	// ProviderVersion is set during the release process to the
	// release version of the binary via `-ldflags`. This is technically
	// set in main.go which sets the variable below.
	//
	// Note: This is a temporary workaround until we figure out why the original way
	// no longer works.
	ProviderVersion = "dev"
)

// TerraformProviderProductUserAgent string used to identify this provider in User Agent requests
const TerraformProviderProductUserAgent = "terraform-provider-newrelic"

const (
	insightsInsertURL = "https://insights-collector.newrelic.com/v1/accounts"
	insightsQueryURL  = "https://insights-api.newrelic.com/v1/accounts"
)

// Provider represents a resource provider in Terraform
func Provider() *schema.Provider {
	deprecationMsgBaseURLs := "New Relic internal use only. API URLs are now configured based on the configured region."

	provider := &schema.Provider{
		Schema: map[string]*schema.Schema{
			"account_id": {
				Type:        schema.TypeInt,
				Required:    true,
				DefaultFunc: schema.EnvDefaultFunc("NEW_RELIC_ACCOUNT_ID", nil),
				Sensitive:   true,
			},
			"api_key": {
				Type:        schema.TypeString,
				Optional:    true,
				DefaultFunc: schema.EnvDefaultFunc("NEW_RELIC_API_KEY", nil),
				Sensitive:   true,
			},
			"admin_api_key": {
				Type:        schema.TypeString,
				Optional:    true,
				DefaultFunc: schema.EnvDefaultFunc("NEW_RELIC_ADMIN_API_KEY", nil),
				Sensitive:   true,
			},
			"region": {
				Type:         schema.TypeString,
				Required:     true,
				DefaultFunc:  schema.EnvDefaultFunc("NEW_RELIC_REGION", "US"),
				Description:  "The data center for which your New Relic account is configured. Only one region per provider block is permitted.",
				ValidateFunc: validation.StringInSlice([]string{"US", "EU", "Staging"}, true),
			},
			// New Relic internal use only
			"api_url": {
				Deprecated:  deprecationMsgBaseURLs,
				Type:        schema.TypeString,
				Optional:    true,
				DefaultFunc: schema.EnvDefaultFunc("NEW_RELIC_API_URL", nil),
			},
			// New Relic internal use only
			"synthetics_api_url": {
				Deprecated:  deprecationMsgBaseURLs,
				Type:        schema.TypeString,
				Optional:    true,
				DefaultFunc: schema.EnvDefaultFunc("NEW_RELIC_SYNTHETICS_API_URL", nil),
			},
			// New Relic internal use only
			"infrastructure_api_url": {
				Deprecated:  deprecationMsgBaseURLs,
				Type:        schema.TypeString,
				Optional:    true,
				DefaultFunc: schema.EnvDefaultFunc("NEW_RELIC_INFRASTRUCTURE_API_URL", nil),
			},
			// New Relic internal use only
			"nerdgraph_api_url": {
				Deprecated:  deprecationMsgBaseURLs,
				Type:        schema.TypeString,
				Optional:    true,
				DefaultFunc: schema.EnvDefaultFunc("NEW_RELIC_NERDGRAPH_API_URL", nil),
			},
			"insights_insert_key": {
				Type:        schema.TypeString,
				Optional:    true,
				DefaultFunc: schema.EnvDefaultFunc("NEW_RELIC_INSIGHTS_INSERT_KEY", nil),
				Sensitive:   true,
			},
			"insights_insert_url": {
				Type:        schema.TypeString,
				Optional:    true,
				DefaultFunc: schema.EnvDefaultFunc("NEW_RELIC_INSIGHTS_INSERT_URL", insightsInsertURL),
			},
			"insights_query_url": {
				Type:        schema.TypeString,
				Optional:    true,
				DefaultFunc: schema.EnvDefaultFunc("NEW_RELIC_INSIGHTS_QUERY_URL", insightsQueryURL),
			},
			"insecure_skip_verify": {
				Type:        schema.TypeBool,
				Optional:    true,
				DefaultFunc: schema.EnvDefaultFunc("NEW_RELIC_API_SKIP_VERIFY", false),
			},
			"cacert_file": {
				Type:        schema.TypeString,
				Optional:    true,
				DefaultFunc: schema.EnvDefaultFunc("NEW_RELIC_API_CACERT", ""),
			},
		},

		DataSourcesMap: map[string]*schema.Resource{
			"newrelic_account":                      dataSourceNewRelicAccount(),
			"newrelic_alert_channel":                dataSourceNewRelicAlertChannel(),
			"newrelic_alert_policy":                 dataSourceNewRelicAlertPolicy(),
			"newrelic_application":                  dataSourceNewRelicApplication(),
			"newrelic_cloud_account":                dataSourceNewRelicCloudAccount(),
			"newrelic_entity":                       dataSourceNewRelicEntity(),
			"newrelic_key_transaction":              dataSourceNewRelicKeyTransaction(),
			"newrelic_synthetics_monitor":           dataSourceNewRelicSyntheticsMonitor(),
			"newrelic_synthetics_monitor_location":  dataSourceNewRelicSyntheticsMonitorLocation(),
			"newrelic_synthetics_secure_credential": dataSourceNewRelicSyntheticsSecureCredential(),
		},

		ResourcesMap: map[string]*schema.Resource{
			"newrelic_alert_channel":                            resourceNewRelicAlertChannel(),
			"newrelic_alert_condition":                          resourceNewRelicAlertCondition(),
			"newrelic_alert_muting_rule":                        resourceNewRelicAlertMutingRule(),
			"newrelic_alert_policy":                             resourceNewRelicAlertPolicy(),
			"newrelic_alert_policy_channel":                     resourceNewRelicAlertPolicyChannel(),
			"newrelic_api_access_key":                           resourceNewRelicAPIAccessKey(),
			"newrelic_application_settings":                     resourceNewRelicApplicationSettings(),
			"newrelic_cloud_aws_govcloud_link_account":          resourceNewRelicAwsGovCloudLinkAccount(),
			"newrelic_cloud_aws_govcloud_integrations":          resourceNewRelicAwsGovCloudIntegrations(),
			"newrelic_cloud_aws_integrations":                   resourceNewRelicCloudAwsIntegrations(),
			"newrelic_cloud_aws_link_account":                   resourceNewRelicCloudAwsAccountLinkAccount(),
			"newrelic_cloud_azure_link_account":                 resourceNewRelicCloudAzureLinkAccount(),
			"newrelic_cloud_azure_integrations":                 resourceNewRelicCloudAzureIntegrations(),
			"newrelic_cloud_gcp_integrations":                   resourceNewrelicCloudGcpIntegrations(),
			"newrelic_cloud_gcp_link_account":                   resourceNewRelicCloudGcpLinkAccount(),
			"newrelic_entity_tags":                              resourceNewRelicEntityTags(),
			"newrelic_events_to_metrics_rule":                   resourceNewRelicEventsToMetricsRule(),
			"newrelic_infra_alert_condition":                    resourceNewRelicInfraAlertCondition(),
			"newrelic_insights_event":                           resourceNewRelicInsightsEvent(),
			"newrelic_notification_channel":                     resourceNewRelicNotificationChannel(),
			"newrelic_notification_destination":                 resourceNewRelicNotificationDestination(),
			"newrelic_nrql_alert_condition":                     resourceNewRelicNrqlAlertCondition(),
			"newrelic_nrql_drop_rule":                           resourceNewRelicNRQLDropRule(),
			"newrelic_one_dashboard":                            resourceNewRelicOneDashboard(),
			"newrelic_one_dashboard_raw":                        resourceNewRelicOneDashboardRaw(),
			"newrelic_service_level":                            resourceNewRelicServiceLevel(),
			"newrelic_synthetics_alert_condition":               resourceNewRelicSyntheticsAlertCondition(),
			"newrelic_synthetics_broken_links_monitor":          resourceNewRelicSyntheticsBrokenLinksMonitor(),
			"newrelic_synthetics_cert_check_monitor":            resourceNewRelicSyntheticsCertCheckMonitor(),
			"newrelic_synthetics_monitor":                       resourceNewRelicSyntheticsMonitor(),
			"newrelic_synthetics_monitor_script":                resourceNewRelicSyntheticsMonitorScript(),
			"newrelic_synthetics_multilocation_alert_condition": resourceNewRelicSyntheticsMultiLocationAlertCondition(),
			"newrelic_synthetics_secure_credential":             resourceNewRelicSyntheticsSecureCredential(),
<<<<<<< HEAD
			"newrelic_workflow":                                 resourceNewRelicWorkflow(),
=======
			"newrelic_synthetics_step_monitor":                  resourceNewRelicSyntheticsStepMonitor(),
>>>>>>> 83fc0a10
			"newrelic_workload":                                 resourceNewRelicWorkload(),
		},
	}

	provider.ConfigureFunc = func(d *schema.ResourceData) (interface{}, error) {
		terraformVersion := provider.TerraformVersion
		if terraformVersion == "" {
			// Catch for versions < 0.12
			terraformVersion = "0.11+compatible"
		}
		return providerConfigure(d, terraformVersion)
	}

	return provider
}

func providerConfigure(data *schema.ResourceData, terraformVersion string) (interface{}, error) {
	adminAPIKey := data.Get("admin_api_key").(string)
	personalAPIKey := data.Get("api_key").(string)
	terraformUA := fmt.Sprintf("HashiCorp Terraform/%s (+https://www.terraform.io) Terraform Plugin SDK/%s", terraformVersion, meta.SDKVersionString())
	userAgent := fmt.Sprintf("%s %s/%s", terraformUA, TerraformProviderProductUserAgent, ProviderVersion)
	accountID := data.Get("account_id").(int)

	log.Printf("[INFO] UserAgent: %s", userAgent)

	cfg := Config{
		AdminAPIKey:          adminAPIKey,
		PersonalAPIKey:       personalAPIKey,
		Region:               data.Get("region").(string),
		APIURL:               data.Get("api_url").(string),
		SyntheticsAPIURL:     data.Get("synthetics_api_url").(string),
		NerdGraphAPIURL:      data.Get("nerdgraph_api_url").(string),
		InfrastructureAPIURL: getInfraAPIURL(data),
		userAgent:            userAgent,
		InsecureSkipVerify:   data.Get("insecure_skip_verify").(bool),
		CACertFile:           data.Get("cacert_file").(string),
	}
	log.Println("[INFO] Initializing newrelic-client-go")

	client, err := cfg.Client()
	if err != nil {
		return nil, fmt.Errorf("error initializing newrelic-client-go: %w", err)
	}

	insightsInsertConfig := Config{
		InsightsAccountID: strconv.Itoa(accountID),
		InsightsInsertKey: data.Get("insights_insert_key").(string),
		InsightsInsertURL: data.Get("insights_insert_url").(string),
	}
	clientInsightsInsert, err := insightsInsertConfig.ClientInsightsInsert()
	if err != nil {
		return nil, fmt.Errorf("error initializing New Relic Insights insert client: %w", err)
	}

	providerConfig := ProviderConfig{
		NewClient:            client,
		InsightsInsertClient: clientInsightsInsert,
		PersonalAPIKey:       personalAPIKey,
		AccountID:            accountID,
	}

	return &providerConfig, nil
}

func getInfraAPIURL(data *schema.ResourceData) string {
	newURL, newURLOk := data.GetOk("infrastructure_api_url")

	if newURLOk {
		return newURL.(string)
	}

	return ""
}<|MERGE_RESOLUTION|>--- conflicted
+++ resolved
@@ -162,11 +162,8 @@
 			"newrelic_synthetics_monitor_script":                resourceNewRelicSyntheticsMonitorScript(),
 			"newrelic_synthetics_multilocation_alert_condition": resourceNewRelicSyntheticsMultiLocationAlertCondition(),
 			"newrelic_synthetics_secure_credential":             resourceNewRelicSyntheticsSecureCredential(),
-<<<<<<< HEAD
+			"newrelic_synthetics_step_monitor":                  resourceNewRelicSyntheticsStepMonitor(),
 			"newrelic_workflow":                                 resourceNewRelicWorkflow(),
-=======
-			"newrelic_synthetics_step_monitor":                  resourceNewRelicSyntheticsStepMonitor(),
->>>>>>> 83fc0a10
 			"newrelic_workload":                                 resourceNewRelicWorkload(),
 		},
 	}
